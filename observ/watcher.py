--- conflicted
+++ resolved
@@ -9,7 +9,7 @@
 from functools import partial, wraps
 import inspect
 from itertools import count
-from typing import Any, Callable, Generic, TypeVar, Union
+from typing import Any, Callable, Generic, Optional, TypeVar, Union
 from weakref import ref, WeakSet
 
 from .dep import Dep
@@ -129,13 +129,9 @@
         "value",
         "_number_of_callback_args",
         "__weakref__",
-<<<<<<< HEAD
-    ]
+    )
     on_created: Optional[Callable[[Watcher], None]] = None
     on_destroyed: Optional[Callable[[Watcher], None]] = None
-=======
-    )
->>>>>>> e3519126
 
     def __init__(
         self,
